--- conflicted
+++ resolved
@@ -14,41 +14,23 @@
 [dependencies]
 # Used to handle requests
 # TODO: This can become optional as soon as proper configs are supported
-<<<<<<< HEAD
-rocket = { git = "https://github.com/SergioBenitez/Rocket.git", rev = "c24f15c18f02319be83af4f3c1951dc220b52c5e", features = ["tls"] } # Used to handle requests
-#rocket = { git = "https://github.com/timokoesters/Rocket.git", branch = "empty_parameters", default-features = false, features = ["tls"] }
-
-# Used for matrix spec type definitions and helpers
-ruma = { git = "https://github.com/ruma/ruma", features = ["rand", "appservice-api", "client-api", "federation-api", "push-gateway-api", "unstable-pre-spec", "unstable-synapse-quirks", "unstable-exhaustive-types"], rev = "bba442580d6cd7ed990b2b63387eed2238cbadc8" }
-# ruma = { git = "https://github.com/DevinR528/ruma", features = ["rand", "client-api", "federation-api", "unstable-exhaustive-types", "unstable-pre-spec", "unstable-synapse-quirks"], branch = "verified-export" }
-# ruma = { path = "../ruma/ruma", features = ["unstable-exhaustive-types", "rand", "client-api", "federation-api", "unstable-pre-spec", "unstable-synapse-quirks"] }
-=======
 rocket = { git = "https://github.com/SergioBenitez/Rocket.git", rev = "93e62c86eddf7cc9a7fc40b044182f83f0d7d92a", features = ["tls"] } # Used to handle requests
 #rocket = { git = "https://github.com/timokoesters/Rocket.git", branch = "empty_parameters", default-features = false, features = ["tls"] }
 
 # Used for matrix spec type definitions and helpers
 #ruma = { git = "https://github.com/ruma/ruma", features = ["rand", "appservice-api", "client-api", "federation-api", "unstable-pre-spec", "unstable-synapse-quirks", "unstable-exhaustive-types"], rev = "0a10afe6dacc2b7a50a8002c953d10b7fb4e37bc" }
 # ruma = { git = "https://github.com/DevinR528/ruma", features = ["rand", "client-api", "federation-api", "unstable-exhaustive-types", "unstable-pre-spec", "unstable-synapse-quirks"], branch = "verified-export" }
-ruma = { path = "../ruma/ruma", features = ["unstable-exhaustive-types", "rand", "client-api", "federation-api", "unstable-pre-spec", "unstable-synapse-quirks"] }
->>>>>>> 6da40225
+ruma = { path = "../ruma/ruma", features = ["unstable-exhaustive-types", "rand", "client-api", "federation-api", "push-gateway-api", "unstable-pre-spec", "unstable-synapse-quirks"] }
 
 # Used when doing state resolution
 # state-res = { git = "https://github.com/timokoesters/state-res", branch = "timo-spec-comp", features = ["unstable-pre-spec"] }
 # TODO: remove the gen-eventid feature
-<<<<<<< HEAD
-state-res = { git = "https://github.com/ruma/state-res", rev = "791c66d73cf064d09db0cdf767d5fef43a343425", features = ["unstable-pre-spec", "gen-eventid"] }
-# state-res = { path = "../../state-res", features = ["unstable-pre-spec", "gen-eventid"] }
-
-# Used for long polling and federation sender, should be the same as rocket::tokio
-tokio = { version = "1.1.0", features = ["macros", "time", "sync"] }
-=======
 #state-res = { git = "https://github.com/ruma/state-res", branch = "main", features = ["unstable-pre-spec", "gen-eventid"] }
 # state-res = { git = "https://github.com/ruma/state-res", rev = "791c66d73cf064d09db0cdf767d5fef43a343425", features = ["unstable-pre-spec", "gen-eventid"] }
 state-res = { path = "../state-res", features = ["unstable-pre-spec", "gen-eventid"] }
 
 # Used for long polling and federation sender, should be the same as rocket::tokio
 tokio = "1.2.0"
->>>>>>> 6da40225
 # Used for storing data permanently
 sled = { version = "0.34.6", default-features = false }
 # Used for emitting log entries
@@ -57,10 +39,6 @@
 http = "0.2.3"
 # Used to find data directory for default db path
 directories = "3.0.1"
-<<<<<<< HEAD
-
-=======
->>>>>>> 6da40225
 # Used for ruma wrapper
 serde_json = { version = "1.0.64", features = ["raw_value"] }
 # Used for appservice registration files
@@ -72,11 +50,7 @@
 # Used to hash passwords
 rust-argon2 = "0.8.3"
 # Used to send requests
-<<<<<<< HEAD
-reqwest = "0.11.0"
-=======
-reqwest = { version = "0.11.1", features = ["rustls-tls"] }
->>>>>>> 6da40225
+reqwest = { version = "0.11.1" }
 # Used for conduit::Error type
 thiserror = "1.0.24"
 # Used to generate thumbnails for images
