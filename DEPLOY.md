--- conflicted
+++ resolved
@@ -244,23 +244,11 @@
 $ curl https://your.server.name:8448/_matrix/client/versions
 ```
 
-<<<<<<< HEAD
-If you want to set up an appservice, take a look at the [Appservice Guide](APPSERVICES.md).
-
-# What's next?
-
-## Audio/Video calls
-
-For Audio/Video call functionality see the [TURN Guide](TURN.md).
-As of 2022, Clients known to support a/v calls are
-
-* Element/Android
-* SchildiChat
-
-Clients known to not support a/v calls are
-
-* FluffyChat
-=======
 - To check if your server can talk with other homeservers, you can use the [Matrix Federation Tester](https://federationtester.matrix.org/)
 - If you want to set up an appservice, take a look at the [Appservice Guide](APPSERVICES.md).
->>>>>>> 0cec4219
+
+# What's next?
+
+## Audio/Video calls
+
+For Audio/Video call functionality see the [TURN Guide](TURN.md).